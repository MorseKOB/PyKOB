--- conflicted
+++ resolved
@@ -189,7 +189,6 @@
         # Register messages and bind handlers
         ## For messages that need the 'data' element of an event
         ## need to use tk commands because tkinter doesn't provide wrapper methods.
-<<<<<<< HEAD
 
         #### Circuit Open/Close
         self.root.bind(kobevents.EVENT_CIRCUIT_CLOSE, ka.handle_circuit_close)
@@ -198,24 +197,15 @@
         #### Current Sender and Station List
         self.root.bind(kobevents.EVENT_STATIONS_CLEAR, ka.handle_clear_stations)
         ### self.root.bind(kobevents.EVENT_CURRENT_SENDER, ka.handle_sender_update)
-=======
-        root.bind(kobevents.EVENT_STATIONS_CLEAR, ka.handle_clear_stations)
-        ### root.bind(kobevents.EVENT_CURRENT_SENDER, ka.handle_sender_update)
->>>>>>> 9507745f
         cmd = root.register(ka.handle_sender_update)
         root.tk.call("bind", root, kobevents.EVENT_CURRENT_SENDER, cmd + " %d")
         ### root.bind(kobevents.EVENT_STATION_ACTIVE, ksl.handle_update_station_active)
         cmd = root.register(ksl.handle_update_station_active)
         root.tk.call("bind", root, kobevents.EVENT_STATION_ACTIVE, cmd + " %d")
-<<<<<<< HEAD
 
         #### Reader
         self.root.bind(kobevents.EVENT_READER_CLEAR, ka.handle_reader_clear)
         ### self.root.bind(kobevents.EVENT_APPEND_TEXT, krdr.handle_append_text)
-=======
-        root.bind(kobevents.EVENT_READER_CLEAR, ka.handle_reader_clear)
-        ### root.bind(kobevents.EVENT_APPEND_TEXT, krdr.handle_append_text)
->>>>>>> 9507745f
         cmd = root.register(ka.handle_reader_append_text)
         root.tk.call("bind", root, kobevents.EVENT_READER_APPEND_TEXT, cmd + " %d")
 
