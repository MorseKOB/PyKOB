--- conflicted
+++ resolved
@@ -78,13 +78,8 @@
     args = arg_parser.parse_args()
 
     port = args.serial_port # serial port for KOB interface
-<<<<<<< HEAD
-    sound = strtobool(args.sound)
-    repeat = args.repeat
-=======
     repeat = args.repeat
     sound = strtobool(args.sound)
->>>>>>> be78988c
     text_speed = args.text_speed  # text speed (words per minute)
     if (text_speed < 1) or (text_speed > 50):
         print("text_speed specified must be between 1 and 50")
@@ -96,11 +91,6 @@
 
     # send HI at 20 wpm as an example
     print("HI")
-<<<<<<< HEAD
-    if (repeat):
-        print("Repeating... Press ^C to exit")
-=======
->>>>>>> be78988c
 
     code = (-1000, +2, -1000, +60, -60, +60, -60, +60, -60, +60,
             -180, +60, -60, +60, -1000, +1)
@@ -114,17 +104,6 @@
         __text = __full_QBF if args.full else __short_QBF
         if args.dd:
             __text = __disneyland_dedication
-<<<<<<< HEAD
-            print("From Disneyland Fronteer Land...")
-        print(__text)
-        myKOB.soundCode(mySender.encode('~')) # Open the circuit
-        time.sleep(0.200)
-        for c in __text:
-            code = mySender.encode(c, True)
-            myKOB.soundCode(code)
-        time.sleep(0.350)
-        myKOB.soundCode(mySender.encode('+')) # Close the circuit
-=======
             print("From Disneyland Frontierland...")
         print(__text)
         myKOB.sounder(mySender.encode('~')) # Open the circuit
@@ -134,16 +113,11 @@
             myKOB.sounder(code)
         time.sleep(0.350)
         myKOB.sounder(mySender.encode('+')) # Close the circuit
->>>>>>> be78988c
         print()
         if repeat:
             print("Repeating in 3 seconds. Press ^C to exit...")
             time.sleep(3)
-<<<<<<< HEAD
-    # sys.exit(0)
-=======
     sys.exit(0)
->>>>>>> be78988c
 except KeyboardInterrupt:
     print()
     if not repeat:
