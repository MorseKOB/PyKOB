"""
MIT License

Copyright (c) 2020 PyKOB - MorseKOB in Python

Permission is hereby granted, free of charge, to any person obtaining a copy
of this software and associated documentation files (the "Software"), to deal
in the Software without restriction, including without limitation the rights
to use, copy, modify, merge, publish, distribute, sublicense, and/or sell
copies of the Software, and to permit persons to whom the Software is
furnished to do so, subject to the following conditions:

The above copyright notice and this permission notice shall be included in all
copies or substantial portions of the Software.

THE SOFTWARE IS PROVIDED "AS IS", WITHOUT WARRANTY OF ANY KIND, EXPRESS OR
IMPLIED, INCLUDING BUT NOT LIMITED TO THE WARRANTIES OF MERCHANTABILITY,
FITNESS FOR A PARTICULAR PURPOSE AND NONINFRINGEMENT. IN NO EVENT SHALL THE
AUTHORS OR COPYRIGHT HOLDERS BE LIABLE FOR ANY CLAIM, DAMAGES OR OTHER
LIABILITY, WHETHER IN AN ACTION OF CONTRACT, TORT OR OTHERWISE, ARISING FROM,
OUT OF OR IN CONNECTION WITH THE SOFTWARE OR THE USE OR OTHER DEALINGS IN THE
SOFTWARE.
"""

"""
kob module

Handles external key and/or sounder and the virtual sounder (computer audio).

The interface type controls certain aspects of how the physical sounder is driven.
If the interface type is LOOP then the sounder (loop) is energized when the key-closer is
open. This is required to allow the key and closer to be read. In that case
calls to drive (energize/de-energize) the (general) sounder do not change the state of the
physical sounder (loop), only the virtual/synthesized sounder.
"""

import sys
import time
from enum import Enum, IntEnum, unique
from pykob import audio, config, log
from threading import Event, Thread

DEBOUNCE  = 0.018  # time to ignore transitions due to contact bounce (sec)
CODESPACE = 0.120  # amount of space to signal end of code sequence (sec)
CKTCLOSE  = 0.800  # length of mark to signal circuit closure (sec)

if sys.platform == 'win32':
    from ctypes import windll
    windll.winmm.timeBeginPeriod(1)  # set clock resoluton to 1 ms (Windows only)

@unique
class CodeSource(IntEnum):
    local = 1
    wire = 2
    player = 3
    key = 4
    keyboard = 5

class KOB:
    def __init__(
            self, interfaceType=config.InterfaceType.loop, portToUse=None,
            useGpio=False, useAudio=False, keyCallback=None):
        # Conditionally load GPIO or Serial library if requested.
        #  GPIO takes priority if both are requested.
        gpioModuleAvailable = False
        serialModuleAvailable = False
        if useGpio:
            try:
                from gpiozero import LED, Button
                gpioModuleAvailable = True
            except:
                log.err("Module 'gpiozero' is not available. GPIO interface cannot be used.")
        if portToUse and not gpioModuleAvailable:
            try:
                import serial
                serialModuleAvailable = True
            except:
                log.err("Module pySerial is not available. Serial interface cannot be used.")
        self.threadsStop = Event()
        self.tCodeSounded = -1.0  # Keep track of when the code was first sounded
        self.tSndrEnergized = time.time() # Time the sounder was last energized
        self.powerSaving = False  # Indicates if Power-Save is active
        self.useGpioIn = False # Set to True if we establish GPIO input (Key state read)
        self.useGpioOut = False # Set to True if we establish GPIO output (Sounder drive)
        self.useSerialIn = False # Set to True if we establish Serial input (Key state read)
        self.useSerialOut = False # Set to True if we establish Serial output (Sounder drive)
        self.keyCallback = None # Set to the passed in value once we establish an interface
        self.audio = useAudio
        self.interfaceType = interfaceType
        self.keyHasCloser = False # We will determine once the interface is configured
        self.lastKeyState = False # False is key open
        self.sounderIsEnergized = False
        self.synthSounderEnergized = False # True: last played 'click', False: played 'clack' (or hasn't played)
        #
        self._keyCloserIsOpen = False
        self._virtualCloserIsOpen = False  # Manage a virtual closer that might be different from the physical
        #
        # Set up the external interface to the key and sounder.
        #  GPIO takes priority if it is requested and available.
        #  Then, serial is used if Port is set and PySerial is available.
        #
        # The reason for some repeated code in these two sections is to perform the Key read
        # and Sounder set within the section so the error can be reported with an appropriate
        # message and the interface availability can be set knowing that both operations
        # have been performed.
        if useGpio and gpioModuleAvailable:
            try:
                self.gpi = Button(21, pull_up=True)  # GPIO21 is key input.
                self.gpo = LED(26)  # GPIO26 used to drive sounder.
                self.keyCallback = keyCallback
                self.useGpioOut = True
                self.useGpioIn = True
                self.keyHasCloser = self.keyIsClosed # If True (circuit closed) when we start, assume key has a closer
                print("The GPIO interface is available/active and will be used.")
            except:
                self.useGpioIn = False
                self.useGpioOut = False
                log.info("Interface for key and/or sounder on GPIO not available. Key and sounder will not function.")
        elif portToUse and serialModuleAvailable:
            try:
                self.port = serial.Serial(portToUse)
                self.port.dtr = True
                self.keyCallback = keyCallback
                self.useSerialOut = True
                self.useSerialIn = True
                self.keyHasCloser = self.keyIsClosed # If True (circuit closed) when we start, assume key has a closer
                self.useSerial = True
                print("The serial interface is available/active and will be used.")
            except:
                self.useSerialIn = False
                self.useSerialOut = False
                log.info("Interface for key and/or sounder on serial port '{}' not available. Key and sounder will not function.".format(portToUse))
        self.tLastSdr = time.time()  # time of last sounder transition
        time.sleep(0.5)
        if config.sounder:
            self.loopPowerOn()
        else:
            # if no sounder output wanted, de-energize the loop
            self.loopPowerOff()
        self.tLastKey = time.time()  # time of last key transition
        self.circuitClosed = self.keyIsClosed  # True: circuit latched closed
        #
        self._recorder = None
        self.keyreadThread = None
        self.powersaveThread = None
        if self.keyCallback:
            self.keyreadThread = Thread(name='KOB-KeyRead', daemon=True, target=self.callbackKeyRead)
            self.keyreadThread.start()
        self.powersaveThread = Thread(name='KOB-PowerSave', daemon=True, target=self.callbackPowerSave)
        self.powersaveThread.start()

    @property
    def recorder(self):
        """ Recorder instance or None """
        return self._recorder

    @recorder.setter
    def recorder(self, recorder):
        """ Recorder instance or None """
        self._recorder = recorder

    @property
    def keyCloserIsOpen(self):
        return self._keyCloserIsOpen

    @property
    def virtualCloserIsOpen(self):
        return self._virtualCloserIsOpen

    @virtualCloserIsOpen.setter
    def virtualCloserIsOpen(self, open):
        log.debug("virtualCloserIsOpen:{}".format(open))
        self._virtualCloserIsOpen = open
        if open and self.interfaceType == config.InterfaceType.loop and config.sounder:
            self.powerSave(False)

    def exit(self):
        """
        Stop the threads and exit.
        """
        self.threadsStop.set()

    def callbackKeyRead(self):
        """
        Called by the KeyRead thread `run` to read code from the key.
        """
        while not self.threadsStop.is_set():
            code = self.key()
            if len(code) > 0:
                if code[-1] == 1: # special code for closer/circuit closed
                    self.keyCloserOpen(False)
                elif code[-1] == 2: # special code for closer/circuit open
                    self.keyCloserOpen(True)
            self.keyCallback(code)

    def callbackPowerSave(self):
        """
        Called by the PowerSave thread 'run' to control the power save (sounder energize)
        """
        while not self.threadsStop.is_set():
            now = time.time()
            power_save_seconds = config.sounder_power_save
            if power_save_seconds > 0 and not self.powerSaving:
                if (now - self.tSndrEnergized) > power_save_seconds:
                    self.powerSave(True)
            time.sleep(1.0)

    @property
    def keyIsClosed(self) -> bool:
        """
        Return the current key state.
        True = Closed (Down)
        False = Open (Up)

        Return
        ------
        kc : bool
            current key state
        """
        kc = False
        if self.useGpioIn:
            try:
                kc = not (self.gpi.is_pressed)
            except(OSError):
                log.err("GPIO key interface not available.")
                raise
        elif self.useSerialIn:
            try:
<<<<<<< HEAD
#                kc = self.port.dsr
=======
# ZZZ                kc = self.port.dsr
>>>>>>> cef49d6a
                kc = self.port.cts
            except(OSError):
                log.err("Serial key interface not available.")
                raise
        # Invert key state if configured to do so (ex: input is from a modem)
        if config.invert_key_input:
            kc = not kc
        return kc

    def loopPowerOff(self):
        '''
        Force the loop power off (de-energize sounder).

        This is used to silence the sounder on a loop interface (KOB).
        '''
        self.sounderIsEnergized = False
        if self.useGpioOut:
            try:
                self.gpo.off() # Pin goes low and deenergizes sounder
            except(OSError):
                log.err("GPIO output error when de-energizing loop")
        if self.useSerialOut:
            try:
                self.port.rts = False
            except(OSError):
                log.err("Serial RTS error when de-energizing loop")

    def loopPowerOn(self):
        '''
        Force the loop power on (energize sounder).

        This is used to enable the sounder on a loop interface (KOB).
        '''
        self.sounderIsEnergized = True
        self.tSndrEnergized = time.time()
        if self.useGpioOut:
            try:
                self.gpo.on() # Pin goes high and energizes sounder
            except(OSError):
                log.err("GPIO output error when energizing loop")
        if self.useSerialOut:
            try:
                self.port.rts = True
            except(OSError):
                log.err("Serial RTS error when energizing loop")


    def energizeSounder(self, energize: bool, fromKey: bool):
        '''
        Set the state of the sounder.
        True: Energized/Click
        False: De-Energized/Clack
        '''
        if energize:
            self.tSndrEnergized = time.time()
        if config.sounder and not (self.interfaceType == config.InterfaceType.loop and fromKey):
            # If using a loop interface and the source is the key,
            # don't do anything, as the closing of the key will energize the sounder,
            # since the loop is energized.
            self.sounderIsEnergized = energize
            if self.useGpioOut:
                try:
                    if energize:
                        self.gpo.on() # Pin goes high and energizes sounder
                    else:
                        self.gpo.off() # Pin goes low and deenergizes sounder
                except(OSError):
                    log.err("GPIO output error setting sounder state")
            if self.useSerialOut:
                try:
                    if energize:
                        self.port.rts = True
                    else:
                        self.port.rts = False
                except(OSError):
                    log.err("Serial RTS error setting sounder state")
        if config.sound and self.audio:
            if energize != self.synthSounderEnergized:
                try:
                    if energize:
                        self.synthSounderEnergized = True
                        audio.play(1) # click
                    else:
                        self.synthSounderEnergized = False
                        audio.play(0) # clack
                except:
                    log.err("System audio error playing sounder state")

    def key(self):
        '''
        Process input from the key.
        '''
        code = ()
        while self.useGpioIn or self.useSerialIn:
            try:
                kc = self.keyIsClosed
            except(OSError):
                return "" # Stop trying to process the key
            t = time.time()
            if kc != self.lastKeyState:
                self.lastKeyState = kc
                dt = int((t - self.tLastKey) * 1000)
                self.tLastKey = t
                #
                # For 'Seperate Key & Sounder' and the Audio/Synth Sounder,
                # drive it here to avoid as much delay from the key
                # transitions as possible.
                #
                if config.local and self._virtualCloserIsOpen:
                    self.energizeSounder(kc, True)
                time.sleep(DEBOUNCE)
                if kc:
                    code += (-dt,)
                elif self.circuitClosed:
                    code += (-dt, +2)  # unlatch closed circuit
                    self.circuitClosed = False
                    return code
                else:
                    code += (dt,)
            if not kc and code and \
                    t > self.tLastKey + CODESPACE:
                return code
            if kc and not self.circuitClosed and \
                    t > self.tLastKey + CKTCLOSE:
                code += (+1,)  # latch circuit closed
                self.circuitClosed = True
                return code
            if len(code) >= 50:  # code sequences can't have more than 50 elements
                return code
            time.sleep(0.001)
        return ""

    def soundCode(self, code, code_source=CodeSource.local, sound=True):
        '''
        Process the code and sound it.
        '''
        if sound:
            self.powerSave(False)
        if self.tCodeSounded < 0:  # capture start time
            self.tCodeSounded = time.time()
        if self._recorder and not code_source == CodeSource.player:
            self._recorder.record(code_source, code)
        for c in code:
            if self.threadsStop.is_set():
                self.energizeSounder(True, True)
                return
            t = time.time()
            if c < -3000:  # long pause, change of senders, or missing packet
                c = -1
            if c == 1 or c > 2:  # start of mark
                if sound:
                    self.energizeSounder(True, code_source == CodeSource.key)
            tNext = self.tLastSdr + abs(c) / 1000.
            dt = tNext - t
            if dt <= 0:
                self.tLastSdr = t
            else:
                self.tLastSdr = tNext
                time.sleep(dt)
            if c > 1:  # end of (nonlatching) mark
                if sound:
                    self.energizeSounder(False, code_source == CodeSource.key)

    def keyCloserOpen(self, open):
        '''
        Track the physical key closer. This controlles the Loop/KOB sounder state.
        '''
        self._keyCloserIsOpen = open
        #
        # If this is a loop interface and the closer is now open (meaning that they are
        # intending to send code), make sure the loop is powered if the sounder is enabled
        # (in the configuration) so the sounder will follow the key.
        #
        if config.interface_type == config.InterfaceType.loop and config.sounder:
            self.energizeSounder(open, True)
        if open:
            self.powerSave(False)

    def powerSave(self, enable: bool):
        '''
        True to turn off the sounder power to save power (reduce risk of fire, etc.)
        '''
        # Don't enable Power Save if the key is open.
        if enable and (self._virtualCloserIsOpen or self._keyCloserIsOpen):
            return
        now = time.time()
        if self.useGpioOut:
            try:
                if enable:
                    self.gpo.off() # Pin goes low and deenergizes sounder
                else:
                    if self.sounderIsEnergized:
                        self.gpo.on() # Pin goes high and energizes sounder
                        self.tSndrEnergized = now
            except(OSError):
                log.err("GPIO output error setting sounder state")
        if self.useSerialOut:
            try:
                if enable:
                    self.port.rts = False
                else:
                    if self.sounderIsEnergized:
                        self.port.rts = True
                        self.tSndrEnergized = now
            except(OSError):
                log.err("Serial RTS error setting sounder state")<|MERGE_RESOLUTION|>--- conflicted
+++ resolved
@@ -226,11 +226,7 @@
                 raise
         elif self.useSerialIn:
             try:
-<<<<<<< HEAD
-#                kc = self.port.dsr
-=======
 # ZZZ                kc = self.port.dsr
->>>>>>> cef49d6a
                 kc = self.port.cts
             except(OSError):
                 log.err("Serial key interface not available.")
