<<<<<<< HEAD
#!/usr/bin/env python3

"""
MIT License

Copyright (c) 2020 PyKOB - MorseKOB in Python

Permission is hereby granted, free of charge, to any person obtaining a copy
of this software and associated documentation files (the "Software"), to deal
in the Software without restriction, including without limitation the rights
to use, copy, modify, merge, publish, distribute, sublicense, and/or sell
copies of the Software, and to permit persons to whom the Software is
furnished to do so, subject to the following conditions:

The above copyright notice and this permission notice shall be included in all
copies or substantial portions of the Software.

THE SOFTWARE IS PROVIDED "AS IS", WITHOUT WARRANTY OF ANY KIND, EXPRESS OR
IMPLIED, INCLUDING BUT NOT LIMITED TO THE WARRANTIES OF MERCHANTABILITY,
FITNESS FOR A PARTICULAR PURPOSE AND NONINFRINGEMENT. IN NO EVENT SHALL THE
AUTHORS OR COPYRIGHT HOLDERS BE LIABLE FOR ANY CLAIM, DAMAGES OR OTHER
LIABILITY, WHETHER IN AN ACTION OF CONTRACT, TORT OR OTHERWISE, ARISING FROM,
OUT OF OR IN CONNECTION WITH THE SOFTWARE OR THE USE OR OTHER DEALINGS IN THE
SOFTWARE.
"""

"""Feed.py

Waits for a station to connect to a KOB wire and sends text from a RSS-formatted
local file or news feed in Morse at a given speed, or from a PyKOB recording
json file.

If the wait parameter is nonzero, then the feed will stop sending if
another station starts sending, and will wait until the wire is idle for the
specified number of seconds before sending again.

Command line parameters (required):
    wire - KOB wire no.
    idText - office call, etc.
    URI - RSS formatted text source (URI) or a PyKOB recording file.
    wpm - overall code speed (WPM).

Additional command line parameters (optional):
    cwpm - individual character speed (default: same as overall code speed)
    artPause - delay between articles (default: 2 sec)
    grpPause - delay between article groups (default: 5 sec)
    days - number of days of articles to read before repeating, starting with
            current day (default: all)
    wait - number of seconds to wait for the wire to be idle before sending
            (default: ignore other senders)

Note: artPause and grpPause can be decimal numbers.  wire, wpm, cwpm, and
days must be integers.  idText and URI should be enclosed in quotes.

Examples:
    python Feed.py 105 "Today's News, 20 wpm, AC" "http://rss.cnn.com/rss/cnn_topstories.rss" 20
    python Feed.py 111 "Civil War News, 15 wpm, AC" "file://civilwar.xml" 15 18 5 20 3

Change history:

Feed 2.0  2021-01-22
- Change to use standard command line argument processing

Feed 1.9  2021-01-04
- support using a PyKOB recording (json) file as a source

Feed 1.8  2021-01-04
- updated to use new PyKOB library

Feed 1.7  2020-05-28
- changed header to `#!/usr/bin/env python3`

Feed 1.6  2020-02-13
- replaced #!/usr/bin/env python header, which fails with Windows 10

Feed 1.5  2018-07-13
- include title (headline) if present (for compatibility with BBC News)

Feed 1.4  2018-07-10
- converted from legacy morsekob module to use pykob module
"""

import os
import sys
import argparse
import time, datetime
import threading
import pykob
import traceback
from pathlib import Path
from pykob import config, newsreader, morse, internet, kob, log, recorder
from distutils.util import strtobool


VERSION     = '2.0'
DATEFORMAT  = '%a, %d %b %Y %H:%M:%S'
TIMEOUT     = 30.0  # time to keep sending after last indication of live listener (sec)

def checkForActivity():
    global tLastSender
    while True:
        myInternet.read()
        tLastSender = time.time()

def activeListener():
    return time.time() < myInternet.tLastListener + TIMEOUT

def activeSender():
    global wait
    return time.time() < tLastSender + wait

def send(code):
    myInternet.write(code)
    myKOB.soundCode(code, code_source=kob.CodeSource.player)  # to pace the code sent to the wire

def sendParagraph():
    paragraphMark = (-211, 162, -54, 162, -54, 162, -54, 162)
    myInternet.write(paragraphMark)
    myKOB.soundCode(paragraphMark, code_source=kob.CodeSource.player) # to pace the code sent to the wire

def callbackPlay(code):
    """
    Called by the Recorder to play each code block.
    """
    global myKOB, playback_finished
    try:
        send(tuple(code)) # Playback calls with a list, internet.write needs a tuple.
    except BaseException as e:
        print(e)
        traceback.print_exc()
        playback_finished.set()

def callbackPlayFinished():
    """
    Called by the Recorder when the playback is finished.
    """
    global playback_finished
    playback_finished.set()

def callbackSenderId(sender_id):
    """
    Called by the Recorder with the sender ID in a recording.

    If the sender changes we send a paragraph to make the change easier to notice.
    """
    global playback_last_sender
    if not playback_last_sender:
        playback_last_sender = sender_id
    elif playback_last_sender != sender_id:
        playback_last_sender = sender_id
        sendParagraph()

def processRecording():
    """
    Process a PyKOB recording file.
    """
    global uri, grpPause, idText

    playback_finished.clear()
    while True:
        myRecorder = recorder.Recorder(None, uri, station_id=idText,
          play_code_callback=callbackPlay,
          play_finished_callback=callbackPlayFinished,
          play_sender_id_callback = callbackSenderId)
        # Wait until there is an active listener on the wire and there isn't an active sender
        while activeSender() or not activeListener():
            time.sleep(1)
        send((-0x7fff, +2, -1000, +2))  # open circuit and wait 1 sec
        myRecorder.playback_start(max_silence=artPause)
        # Wait until playback is finished
        while not playback_finished.is_set():
            if activeSender():
                # If someone is sending pause the playback
                myRecorder.playback_pause()
                time.sleep(0.5)
                send((-500, +1))  # close circuit after 1/2 sec
                while activeSender():
                    time.sleep(0.5) # wait for the sender to stop
                send((-0x7fff, +2, -1000, +2))  # open circuit and wait 1 sec
                myRecorder.playback_resume()
            if not activeListener():
                # Nobody is listening so stop the recording
                myRecorder.playback_stop()
                time.sleep(0.5) # give it some time to stop
                send((-500, +1))  # close circuit after 1/2 sec
                playback_finished.set() # set finished so we will start over
            time.sleep(0.5)
        # Once finished wait a bit and replay it.
        sendParagraph()
        sendParagraph()
        send((-1000, +1))  # close circuit after 1 sec
        time.sleep(grpPause)
        playback_finished.clear()

def processRSS():
    """
    Process an RSS file/feed.
    """
    global uri, days, artPause, grpPause
    while True:
        articles = newsreader.getArticles(uri)
        for (title, description, pubDate) in articles:
            if days and pubDate:
                today = datetime.date.today()
                pd = datetime.datetime.strptime(pubDate[:-6], DATEFORMAT).date()
                if pd > today or today - pd >= datetime.timedelta(days):
                    continue
            text = ''
            if title:
                text += title + '. '
            text += description
            if pubDate:  # treat as an article, not freeform text
                text += '  ='
            while activeSender() or not activeListener():
                time.sleep(1)
            send((-0x7fff, +2, -1000, +2))  # open circuit and wait 1 sec
            for char in text:
                if activeSender() or not activeListener():
                    break
                code = mySender.encode(char)
                if code:
                    send(code)
            send((-1000, +1))  # close circuit after 1 sec
            time.sleep(artPause)
        time.sleep(grpPause - artPause)

global artPause
global days
global grpPause
global idText
global uri
global wait

log.log('Starting Feed {0}'.format(VERSION))

try:
    arg_parser = argparse.ArgumentParser(description="Morse wire feed", parents=\
    [\
        config.serial_port_override, \
        config.code_type_override, \
        config.interface_type_override, \
        config.sound_override, \
        config.sounder_override, \
        config.spacing_override, \
        config.server_url_override, \
        config.min_char_speed_override, \
        # config.text_speed_override, \         # Specified as positional arg. #4
        # config.wire_override, \               # Specified as positional arg. #1
    ])
    arg_parser.add_argument("wire", type=int, help="The wire no. for feed")
    arg_parser.add_argument("station", metavar="station-id", type=str,
                            help="The station identifier for the feed")
    arg_parser.add_argument("uri",
            help="The URI for the feed (e.g. http://rss.cnn.com/rss/cnn_topstories.rss or file://civilwar.xml)")
    arg_parser.add_argument("speed", type=int, help="The code speed for the feed (in WPM)")

    arg_parser.add_argument("--article-pause", "-P", metavar="<sec>", type=float, default=2.0,
                            help="Pause between articles", dest= "artPause")
    arg_parser.add_argument("--group-pause", "-G", metavar="<sec>", type=float, default=5.0,
                            help="Pause between article groups", dest="grpPause")
    arg_parser.add_argument("--days", "-d", metavar="<days>", type=int, default=0,
                            help="Number of days from today of articles to read before repeating (default: all)", dest="days")
    arg_parser.add_argument("--wait", "-w", metavar="<sec>", type=float, default=0.0,
                            help="Number of seconds to wait for the wire to be idle before sending (default: none)", dest="wait")

    args = arg_parser.parse_args()
    # print("arg_parser returned", args)

    # Wire number for feed:
    wire = args.wire

    # Station ID for feed:
    idText = args.station

    # Feed URI:
    uri = args.uri

    # The code speed for the feed:
    wpm = args.speed

    # The cwpm:
    cwpm = args.min_char_speed

    # Code type: American or International
    args_code_type = args.code_type.upper()
    if args_code_type == "A" or args_code_type == "AMERICAN":
        code_type = config.CodeType.american
    elif args_code_type == "I" or args_code_type =="INTERNATIONAL":
        code_type = config.CodeType.international
    else:
        msg = "TYPE value '{}' is not a valid `Code Type` value of 'AMERICAN' or 'INTERNATIONAL'.".format(s)
        log.err(msg)
        raise ValueError(msg)

    # Pause between articles (in seconds):
    artPause = args.artPause

    # Default group pause to article pause value if no group pause value is supplied
    grpPause = args.grpPause if args.grpPause > 0.0 else args.artPause

    # Number of days (from today) of articles to read before repeating:
    days = args.days

    # The wait time (in seconds) after someone else transmits before resuming feed:
    wait = args.wait

    playback_finished = threading.Event()
    playback_last_sender = None

    mySender = morse.Sender(wpm, cwpm, codeType=code_type)
    myInternet = internet.Internet(idText)
    audio_setting = strtobool(str(args.sound))
    # ZZZ - add option to support GPIO
    myKOB = kob.KOB(portToUse=args.serial_port, interfaceType=args.interface_type, useAudio=audio_setting)

    myInternet.connect(wire)

    # create thread to listen for activity on the wire
    tLastSender = time.time()  # time of last activity
    listenerThread = threading.Thread(target=checkForActivity)
    listenerThread.daemon = True
    listenerThread.start()

    # See if the URI is a PyKOB recorder file or a RSS file/feed
    isRecording = False
    # See if the URI is a recording file
    #  There are more effecient ways to do this with Mac/Linux,
    #  but this seems to be needed with Windows.
    #
    # `Path` has problems handling paths that aren't local/absolute. The recorder class
    # only handles a local file path. If the URI isn't a local file path assume it is
    # a URL to a RSS feed.
    #
    fileExists = os.path.isfile(uri)
    if fileExists:
        # Deal with it as a local file
        filepath = Path(uri)
        isJson = filepath.suffix == ".json"
        if fileExists and isJson:
            # URI is a file that has a '.json' extention
            # this isn't a foolproof test, but is what we will use
            # for now to see if this is a PyKOB recording file.
            isRecording = True
    if isRecording:
        processRecording()
    else:
        processRSS()
except KeyboardInterrupt:
    print()
    sys.exit(0)     # Since normal operation is an infinite loop, ^C is actually a normal exit.
=======
#!/usr/bin/env python3

"""
MIT License

Copyright (c) 2020 PyKOB - MorseKOB in Python

Permission is hereby granted, free of charge, to any person obtaining a copy
of this software and associated documentation files (the "Software"), to deal
in the Software without restriction, including without limitation the rights
to use, copy, modify, merge, publish, distribute, sublicense, and/or sell
copies of the Software, and to permit persons to whom the Software is
furnished to do so, subject to the following conditions:

The above copyright notice and this permission notice shall be included in all
copies or substantial portions of the Software.

THE SOFTWARE IS PROVIDED "AS IS", WITHOUT WARRANTY OF ANY KIND, EXPRESS OR
IMPLIED, INCLUDING BUT NOT LIMITED TO THE WARRANTIES OF MERCHANTABILITY,
FITNESS FOR A PARTICULAR PURPOSE AND NONINFRINGEMENT. IN NO EVENT SHALL THE
AUTHORS OR COPYRIGHT HOLDERS BE LIABLE FOR ANY CLAIM, DAMAGES OR OTHER
LIABILITY, WHETHER IN AN ACTION OF CONTRACT, TORT OR OTHERWISE, ARISING FROM,
OUT OF OR IN CONNECTION WITH THE SOFTWARE OR THE USE OR OTHER DEALINGS IN THE
SOFTWARE.
"""

"""Feed.py

Waits for a station to connect to a KOB wire and sends text from a RSS-formatted
local file or news feed, or a PyKOB recording json file, in Morse at a given speed.

If the wait parameter is nonzero, then the feed will stop sending if
another station starts sending, and will wait until the wire is idle for the
specified number of seconds before sending again.

Command line parameters (required):
    wire - KOB wire no.
    idText - office call, etc.
    URI - RSS formatted text source (URI) or a PyKOB recording file.
    wpm - overall code speed (WPM).

Additional command line parameters (optional):
    cwpm - individual character speed (default: same as overall code speed)
    artPause - delay between articles (default: 2 sec)
    grpPause - delay between article groups (default: 5 sec)
    days - number of days of articles to read before repeating, starting with
            current day (default: all)
    wait - number of seconds to wait for the wire to be idle before sending
            (default: ignore other senders)

Note: artPause and grpPause can be decimal numbers.  wire, wpm, cwpm, and
days must be integers.  idText and URI should be enclosed in quotes.

Examples:
    python Feed.py 105 "Today's News, 20 wpm, AC" "http://rss.cnn.com/rss/cnn_topstories.rss" 20
    python Feed.py 111 "Civil War News, 15 wpm, AC" "file://civilwar.xml" 15 18 5 20 3

Change history:

Feed 2.1  2024-02-21
- Send text character along with the code for compatibility with CWCOM clients

Feed 2.0  2021-01-22
- Change to use standard command line argument processing

Feed 1.9  2021-01-04
- support using a PyKOB recording (json) file as a source

Feed 1.8  2021-01-04
- updated to use new PyKOB library

Feed 1.7  2020-05-28
- changed header to `#!/usr/bin/env python3`

Feed 1.6  2020-02-13
- replaced #!/usr/bin/env python header, which fails with Windows 10

Feed 1.5  2018-07-13
- include title (headline) if present (for compatibility with BBC News)

Feed 1.4  2018-07-10
- converted from legacy morsekob module to use pykob module
"""

import os
import sys
import argparse
import time, datetime
import threading
import pykob
import traceback
from pathlib import Path
from pykob import config, newsreader, morse, internet, kob, log, recorder
from distutils.util import strtobool


VERSION     = '2.1'
DATEFORMAT  = '%a, %d %b %Y %H:%M:%S'
TIMEOUT     = 30.0  # time to keep sending after last indication of live listener (sec)

global CWComText
CWComText = ""

def checkForActivity():
    global tLastSender
    while True:
        myInternet.read()
        tLastSender = time.time()
        time.sleep(0.1)

def activeListener():
    return time.time() < myInternet.tLastListener + TIMEOUT

def activeSender():
    global wait
    return time.time() < tLastSender + wait

def send(code, char=''):
    global CWComText
    if not code:
        CWComText += ' '
        return
    CWComText += char
    myInternet.write(code, CWComText.upper())
    CWComText = ''
    myKOB.soundCode(code, code_source=kob.CodeSource.player)  # to pace the code sent to the wire

def sendParagraph():
    paragraphMark = (-211, 162, -54, 162, -54, 162, -54, 162)
    myInternet.write(paragraphMark)
    myKOB.soundCode(paragraphMark, code_source=kob.CodeSource.player) # to pace the code sent to the wire

def callbackPlay(code):
    """
    Called by the Recorder to play each code block.
    """
    global myKOB, playback_finished
    try:
        send(tuple(code)) # Playback calls with a list, internet.write needs a tuple.
    except BaseException as e:
        print(e)
        traceback.print_exc()
        playback_finished.set()

def callbackPlayFinished():
    """
    Called by the Recorder when the playback is finished.
    """
    global playback_finished
    playback_finished.set()

def callbackSenderId(sender_id):
    """
    Called by the Recorder with the sender ID in a recording.

    If the sender changes we send a paragraph to make the change easier to notice.
    """
    global playback_last_sender
    if not playback_last_sender:
        playback_last_sender = sender_id
    elif playback_last_sender != sender_id:
        playback_last_sender = sender_id
        sendParagraph()

def processRecording():
    """
    Process a PyKOB recording file.
    """
    global uri, grpPause, idText

    playback_finished.clear()
    while True:
        myRecorder = recorder.Recorder(None, uri, station_id=idText,
            play_code_callback=callbackPlay,
            play_finished_callback=callbackPlayFinished,
            play_sender_id_callback = callbackSenderId)
        # Wait until there is an active listener on the wire and there isn't an active sender
        while activeSender() or not activeListener():
            time.sleep(1)
        send((-0x7fff, +2, -1000, +2))  # open circuit and wait 1 sec
        myRecorder.playback_start(max_silence=artPause)
        # Wait until playback is finished
        while not playback_finished.is_set():
            if activeSender():
                # If someone is sending pause the playback
                myRecorder.playback_pause()
                time.sleep(0.5)
                send((-500, +1))  # close circuit after 1/2 sec
                while activeSender():
                    time.sleep(0.5) # wait for the sender to stop
                send((-0x7fff, +2, -1000, +2))  # open circuit and wait 1 sec
                myRecorder.playback_resume()
            if not activeListener():
                # Nobody is listening so stop the recording
                myRecorder.playback_stop()
                time.sleep(0.5) # give it some time to stop
                send((-500, +1))  # close circuit after 1/2 sec
                playback_finished.set() # set finished so we will start over
            time.sleep(0.5)
        # Once finished wait a bit and replay it.
        sendParagraph()
        sendParagraph()
        send((-1000, +1))  # close circuit after 1 sec
        time.sleep(grpPause)
        playback_finished.clear()

def processRSS():
    """
    Process an RSS file/feed.
    """
    global uri, days, artPause, grpPause
    while True:
        cwtext = ""
        articles = newsreader.getArticles(uri)
        for (title, description, pubDate) in articles:
            if days and pubDate:
                today = datetime.date.today()
                pd = datetime.datetime.strptime(pubDate[:-6], DATEFORMAT).date()
                if pd > today or today - pd >= datetime.timedelta(days):
                    continue
            text = ''
            if title:
                text += title + '. '
            text += description
            if pubDate:  # treat as an article, not freeform text
                text += '  ='
            while activeSender() or not activeListener():
                time.sleep(1)
            send((-0x7fff, +2, -1000, +2))  # open circuit and wait 1 sec
            for char in text:
                if activeSender() or not activeListener():
                    break
                code = mySender.encode(char)
                send(code, char)
            send((-1000, +1))  # close circuit after 1 sec
            time.sleep(artPause)
        time.sleep(grpPause - artPause)

global artPause
global days
global grpPause
global idText
global uri
global wait

log.log('Starting Feed {0}'.format(VERSION))

try:
    arg_parser = argparse.ArgumentParser(description="Morse wire feed", 
        parents= [
            config.serial_port_override,
            config.code_type_override,
            config.interface_type_override,
            config.sound_override,
            config.sounder_override,
            config.spacing_override,
            config.server_url_override,
            config.min_char_speed_override,
            # config.text_speed_override,         # Specified as positional arg. #4
            # config.wire_override,               # Specified as positional arg. #1
        ])
    arg_parser.add_argument("wire", type=int, help="The wire no. for feed")
    arg_parser.add_argument("station", metavar="station-id", type=str,
                            help="The station identifier for the feed")
    arg_parser.add_argument("uri",
            help="The URI for the feed (e.g. http://rss.cnn.com/rss/cnn_topstories.rss or file://civilwar.xml)")
    arg_parser.add_argument("speed", type=int, help="The code speed for the feed (in WPM)")

    arg_parser.add_argument("--article-pause", "-P", metavar="<sec>", type=float, default=2.0,
                            help="Pause between articles", dest= "artPause")
    arg_parser.add_argument("--group-pause", "-G", metavar="<sec>", type=float, default=5.0,
                            help="Pause between article groups", dest="grpPause")
    arg_parser.add_argument("--days", "-d", metavar="<days>", type=int, default=0,
                            help="Number of days from today of articles to read before repeating (default: all)", dest="days")
    arg_parser.add_argument("--wait", "-w", metavar="<sec>", type=float, default=0.0,
                            help="Number of seconds to wait for the wire to be idle before sending (default: none)", dest="wait")

    args = arg_parser.parse_args()

    # Wire number for feed:
    wire = args.wire

    # Station ID for feed:
    idText = args.station

    # Feed URI:
    uri = args.uri

    # The code speed for the feed:
    wpm = args.speed

    # The cwpm:
    cwpm = args.min_char_speed

    # Code type: American or International
    args_code_type = args.code_type.upper()
    if args_code_type == "A" or args_code_type == "AMERICAN":
        code_type = config.CodeType.american
    elif args_code_type == "I" or args_code_type =="INTERNATIONAL":
        code_type = config.CodeType.international
    else:
        msg = "TYPE value '{}' is not a valid `Code Type` value of 'AMERICAN' or 'INTERNATIONAL'.".format(s)
        log.err(msg)
        raise ValueError(msg)

    # Pause between articles (in seconds):
    artPause = args.artPause

    # Default group pause to article pause value if no group pause value is supplied
    grpPause = args.grpPause if args.grpPause > 0.0 else args.artPause

    # Number of days (from today) of articles to read before repeating:
    days = args.days

    # The wait time (in seconds) after someone else transmits before resuming feed:
    wait = args.wait

    playback_finished = threading.Event()
    playback_last_sender = None

    mySender = morse.Sender(wpm, cwpm, codeType=code_type)
    myInternet = internet.Internet(idText)
    audio_setting = strtobool(str(args.sound))
    myKOB = kob.KOB(portToUse=args.serial_port, interfaceType=args.interface_type, useAudio=audio_setting)

    myInternet.connect(wire)

    # create thread to listen for activity on the wire
    tLastSender = time.time()  # time of last activity
    listenerThread = threading.Thread(name="Feed-ActivityListener", target=checkForActivity)
    listenerThread.daemon = True
    listenerThread.start()

    # See if the URI is a PyKOB recorder file or a RSS file/feed
    isRecording = False
    # See if the URI is a recording file
    #  There are more effecient ways to do this with Mac/Linux,
    #  but this seems to be needed with Windows.
    #
    # `Path` has problems handling paths that aren't local/absolute. The recorder class
    # only handles a local file path. If the URI isn't a local file path assume it is
    # a URL to a RSS feed.
    #
    fileExists = os.path.isfile(uri)
    if fileExists:
        # Deal with it as a local file
        filepath = Path(uri)
        isJson = filepath.suffix == ".json"
        if fileExists and isJson:
            # URI is a file that has a '.json' extention
            # this isn't a foolproof test, but is what we will use
            # for now to see if this is a PyKOB recording file.
            isRecording = True
    if isRecording:
        processRecording()
    else:
        processRSS()
except KeyboardInterrupt:
    print('.')
    sys.exit(0)     # Since normal operation is an infinite loop, ^C is actually a normal exit.
except Exception as ex:
    print()
    print("Feed encountered error: {}".format(ex))
    sys.exit(1)
finally:
    print("Goodbye")
    print("")
>>>>>>> e7491ce0
<|MERGE_RESOLUTION|>--- conflicted
+++ resolved
@@ -1,4 +1,3 @@
-<<<<<<< HEAD
 #!/usr/bin/env python3
 
 """
@@ -30,356 +29,6 @@
 Waits for a station to connect to a KOB wire and sends text from a RSS-formatted
 local file or news feed in Morse at a given speed, or from a PyKOB recording
 json file.
-
-If the wait parameter is nonzero, then the feed will stop sending if
-another station starts sending, and will wait until the wire is idle for the
-specified number of seconds before sending again.
-
-Command line parameters (required):
-    wire - KOB wire no.
-    idText - office call, etc.
-    URI - RSS formatted text source (URI) or a PyKOB recording file.
-    wpm - overall code speed (WPM).
-
-Additional command line parameters (optional):
-    cwpm - individual character speed (default: same as overall code speed)
-    artPause - delay between articles (default: 2 sec)
-    grpPause - delay between article groups (default: 5 sec)
-    days - number of days of articles to read before repeating, starting with
-            current day (default: all)
-    wait - number of seconds to wait for the wire to be idle before sending
-            (default: ignore other senders)
-
-Note: artPause and grpPause can be decimal numbers.  wire, wpm, cwpm, and
-days must be integers.  idText and URI should be enclosed in quotes.
-
-Examples:
-    python Feed.py 105 "Today's News, 20 wpm, AC" "http://rss.cnn.com/rss/cnn_topstories.rss" 20
-    python Feed.py 111 "Civil War News, 15 wpm, AC" "file://civilwar.xml" 15 18 5 20 3
-
-Change history:
-
-Feed 2.0  2021-01-22
-- Change to use standard command line argument processing
-
-Feed 1.9  2021-01-04
-- support using a PyKOB recording (json) file as a source
-
-Feed 1.8  2021-01-04
-- updated to use new PyKOB library
-
-Feed 1.7  2020-05-28
-- changed header to `#!/usr/bin/env python3`
-
-Feed 1.6  2020-02-13
-- replaced #!/usr/bin/env python header, which fails with Windows 10
-
-Feed 1.5  2018-07-13
-- include title (headline) if present (for compatibility with BBC News)
-
-Feed 1.4  2018-07-10
-- converted from legacy morsekob module to use pykob module
-"""
-
-import os
-import sys
-import argparse
-import time, datetime
-import threading
-import pykob
-import traceback
-from pathlib import Path
-from pykob import config, newsreader, morse, internet, kob, log, recorder
-from distutils.util import strtobool
-
-
-VERSION     = '2.0'
-DATEFORMAT  = '%a, %d %b %Y %H:%M:%S'
-TIMEOUT     = 30.0  # time to keep sending after last indication of live listener (sec)
-
-def checkForActivity():
-    global tLastSender
-    while True:
-        myInternet.read()
-        tLastSender = time.time()
-
-def activeListener():
-    return time.time() < myInternet.tLastListener + TIMEOUT
-
-def activeSender():
-    global wait
-    return time.time() < tLastSender + wait
-
-def send(code):
-    myInternet.write(code)
-    myKOB.soundCode(code, code_source=kob.CodeSource.player)  # to pace the code sent to the wire
-
-def sendParagraph():
-    paragraphMark = (-211, 162, -54, 162, -54, 162, -54, 162)
-    myInternet.write(paragraphMark)
-    myKOB.soundCode(paragraphMark, code_source=kob.CodeSource.player) # to pace the code sent to the wire
-
-def callbackPlay(code):
-    """
-    Called by the Recorder to play each code block.
-    """
-    global myKOB, playback_finished
-    try:
-        send(tuple(code)) # Playback calls with a list, internet.write needs a tuple.
-    except BaseException as e:
-        print(e)
-        traceback.print_exc()
-        playback_finished.set()
-
-def callbackPlayFinished():
-    """
-    Called by the Recorder when the playback is finished.
-    """
-    global playback_finished
-    playback_finished.set()
-
-def callbackSenderId(sender_id):
-    """
-    Called by the Recorder with the sender ID in a recording.
-
-    If the sender changes we send a paragraph to make the change easier to notice.
-    """
-    global playback_last_sender
-    if not playback_last_sender:
-        playback_last_sender = sender_id
-    elif playback_last_sender != sender_id:
-        playback_last_sender = sender_id
-        sendParagraph()
-
-def processRecording():
-    """
-    Process a PyKOB recording file.
-    """
-    global uri, grpPause, idText
-
-    playback_finished.clear()
-    while True:
-        myRecorder = recorder.Recorder(None, uri, station_id=idText,
-          play_code_callback=callbackPlay,
-          play_finished_callback=callbackPlayFinished,
-          play_sender_id_callback = callbackSenderId)
-        # Wait until there is an active listener on the wire and there isn't an active sender
-        while activeSender() or not activeListener():
-            time.sleep(1)
-        send((-0x7fff, +2, -1000, +2))  # open circuit and wait 1 sec
-        myRecorder.playback_start(max_silence=artPause)
-        # Wait until playback is finished
-        while not playback_finished.is_set():
-            if activeSender():
-                # If someone is sending pause the playback
-                myRecorder.playback_pause()
-                time.sleep(0.5)
-                send((-500, +1))  # close circuit after 1/2 sec
-                while activeSender():
-                    time.sleep(0.5) # wait for the sender to stop
-                send((-0x7fff, +2, -1000, +2))  # open circuit and wait 1 sec
-                myRecorder.playback_resume()
-            if not activeListener():
-                # Nobody is listening so stop the recording
-                myRecorder.playback_stop()
-                time.sleep(0.5) # give it some time to stop
-                send((-500, +1))  # close circuit after 1/2 sec
-                playback_finished.set() # set finished so we will start over
-            time.sleep(0.5)
-        # Once finished wait a bit and replay it.
-        sendParagraph()
-        sendParagraph()
-        send((-1000, +1))  # close circuit after 1 sec
-        time.sleep(grpPause)
-        playback_finished.clear()
-
-def processRSS():
-    """
-    Process an RSS file/feed.
-    """
-    global uri, days, artPause, grpPause
-    while True:
-        articles = newsreader.getArticles(uri)
-        for (title, description, pubDate) in articles:
-            if days and pubDate:
-                today = datetime.date.today()
-                pd = datetime.datetime.strptime(pubDate[:-6], DATEFORMAT).date()
-                if pd > today or today - pd >= datetime.timedelta(days):
-                    continue
-            text = ''
-            if title:
-                text += title + '. '
-            text += description
-            if pubDate:  # treat as an article, not freeform text
-                text += '  ='
-            while activeSender() or not activeListener():
-                time.sleep(1)
-            send((-0x7fff, +2, -1000, +2))  # open circuit and wait 1 sec
-            for char in text:
-                if activeSender() or not activeListener():
-                    break
-                code = mySender.encode(char)
-                if code:
-                    send(code)
-            send((-1000, +1))  # close circuit after 1 sec
-            time.sleep(artPause)
-        time.sleep(grpPause - artPause)
-
-global artPause
-global days
-global grpPause
-global idText
-global uri
-global wait
-
-log.log('Starting Feed {0}'.format(VERSION))
-
-try:
-    arg_parser = argparse.ArgumentParser(description="Morse wire feed", parents=\
-    [\
-        config.serial_port_override, \
-        config.code_type_override, \
-        config.interface_type_override, \
-        config.sound_override, \
-        config.sounder_override, \
-        config.spacing_override, \
-        config.server_url_override, \
-        config.min_char_speed_override, \
-        # config.text_speed_override, \         # Specified as positional arg. #4
-        # config.wire_override, \               # Specified as positional arg. #1
-    ])
-    arg_parser.add_argument("wire", type=int, help="The wire no. for feed")
-    arg_parser.add_argument("station", metavar="station-id", type=str,
-                            help="The station identifier for the feed")
-    arg_parser.add_argument("uri",
-            help="The URI for the feed (e.g. http://rss.cnn.com/rss/cnn_topstories.rss or file://civilwar.xml)")
-    arg_parser.add_argument("speed", type=int, help="The code speed for the feed (in WPM)")
-
-    arg_parser.add_argument("--article-pause", "-P", metavar="<sec>", type=float, default=2.0,
-                            help="Pause between articles", dest= "artPause")
-    arg_parser.add_argument("--group-pause", "-G", metavar="<sec>", type=float, default=5.0,
-                            help="Pause between article groups", dest="grpPause")
-    arg_parser.add_argument("--days", "-d", metavar="<days>", type=int, default=0,
-                            help="Number of days from today of articles to read before repeating (default: all)", dest="days")
-    arg_parser.add_argument("--wait", "-w", metavar="<sec>", type=float, default=0.0,
-                            help="Number of seconds to wait for the wire to be idle before sending (default: none)", dest="wait")
-
-    args = arg_parser.parse_args()
-    # print("arg_parser returned", args)
-
-    # Wire number for feed:
-    wire = args.wire
-
-    # Station ID for feed:
-    idText = args.station
-
-    # Feed URI:
-    uri = args.uri
-
-    # The code speed for the feed:
-    wpm = args.speed
-
-    # The cwpm:
-    cwpm = args.min_char_speed
-
-    # Code type: American or International
-    args_code_type = args.code_type.upper()
-    if args_code_type == "A" or args_code_type == "AMERICAN":
-        code_type = config.CodeType.american
-    elif args_code_type == "I" or args_code_type =="INTERNATIONAL":
-        code_type = config.CodeType.international
-    else:
-        msg = "TYPE value '{}' is not a valid `Code Type` value of 'AMERICAN' or 'INTERNATIONAL'.".format(s)
-        log.err(msg)
-        raise ValueError(msg)
-
-    # Pause between articles (in seconds):
-    artPause = args.artPause
-
-    # Default group pause to article pause value if no group pause value is supplied
-    grpPause = args.grpPause if args.grpPause > 0.0 else args.artPause
-
-    # Number of days (from today) of articles to read before repeating:
-    days = args.days
-
-    # The wait time (in seconds) after someone else transmits before resuming feed:
-    wait = args.wait
-
-    playback_finished = threading.Event()
-    playback_last_sender = None
-
-    mySender = morse.Sender(wpm, cwpm, codeType=code_type)
-    myInternet = internet.Internet(idText)
-    audio_setting = strtobool(str(args.sound))
-    # ZZZ - add option to support GPIO
-    myKOB = kob.KOB(portToUse=args.serial_port, interfaceType=args.interface_type, useAudio=audio_setting)
-
-    myInternet.connect(wire)
-
-    # create thread to listen for activity on the wire
-    tLastSender = time.time()  # time of last activity
-    listenerThread = threading.Thread(target=checkForActivity)
-    listenerThread.daemon = True
-    listenerThread.start()
-
-    # See if the URI is a PyKOB recorder file or a RSS file/feed
-    isRecording = False
-    # See if the URI is a recording file
-    #  There are more effecient ways to do this with Mac/Linux,
-    #  but this seems to be needed with Windows.
-    #
-    # `Path` has problems handling paths that aren't local/absolute. The recorder class
-    # only handles a local file path. If the URI isn't a local file path assume it is
-    # a URL to a RSS feed.
-    #
-    fileExists = os.path.isfile(uri)
-    if fileExists:
-        # Deal with it as a local file
-        filepath = Path(uri)
-        isJson = filepath.suffix == ".json"
-        if fileExists and isJson:
-            # URI is a file that has a '.json' extention
-            # this isn't a foolproof test, but is what we will use
-            # for now to see if this is a PyKOB recording file.
-            isRecording = True
-    if isRecording:
-        processRecording()
-    else:
-        processRSS()
-except KeyboardInterrupt:
-    print()
-    sys.exit(0)     # Since normal operation is an infinite loop, ^C is actually a normal exit.
-=======
-#!/usr/bin/env python3
-
-"""
-MIT License
-
-Copyright (c) 2020 PyKOB - MorseKOB in Python
-
-Permission is hereby granted, free of charge, to any person obtaining a copy
-of this software and associated documentation files (the "Software"), to deal
-in the Software without restriction, including without limitation the rights
-to use, copy, modify, merge, publish, distribute, sublicense, and/or sell
-copies of the Software, and to permit persons to whom the Software is
-furnished to do so, subject to the following conditions:
-
-The above copyright notice and this permission notice shall be included in all
-copies or substantial portions of the Software.
-
-THE SOFTWARE IS PROVIDED "AS IS", WITHOUT WARRANTY OF ANY KIND, EXPRESS OR
-IMPLIED, INCLUDING BUT NOT LIMITED TO THE WARRANTIES OF MERCHANTABILITY,
-FITNESS FOR A PARTICULAR PURPOSE AND NONINFRINGEMENT. IN NO EVENT SHALL THE
-AUTHORS OR COPYRIGHT HOLDERS BE LIABLE FOR ANY CLAIM, DAMAGES OR OTHER
-LIABILITY, WHETHER IN AN ACTION OF CONTRACT, TORT OR OTHERWISE, ARISING FROM,
-OUT OF OR IN CONNECTION WITH THE SOFTWARE OR THE USE OR OTHER DEALINGS IN THE
-SOFTWARE.
-"""
-
-"""Feed.py
-
-Waits for a station to connect to a KOB wire and sends text from a RSS-formatted
-local file or news feed, or a PyKOB recording json file, in Morse at a given speed.
 
 If the wait parameter is nonzero, then the feed will stop sending if
 another station starts sending, and will wait until the wire is idle for the
@@ -716,5 +365,4 @@
     sys.exit(1)
 finally:
     print("Goodbye")
-    print("")
->>>>>>> e7491ce0
+    print("")