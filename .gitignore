build/
dist/
zips/
__pycache__/
<<<<<<< HEAD
*.exe
=======
.DS_Store
>>>>>>> cfa3621a
*.pyc
.DS_Store
log.txt<|MERGE_RESOLUTION|>--- conflicted
+++ resolved
@@ -2,11 +2,7 @@
 dist/
 zips/
 __pycache__/
-<<<<<<< HEAD
-*.exe
-=======
 .DS_Store
->>>>>>> cfa3621a
 *.pyc
 .DS_Store
 log.txt