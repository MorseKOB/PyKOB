--- conflicted
+++ resolved
@@ -5,13 +5,8 @@
 try:
     interface = config.serial_port
 
-<<<<<<< HEAD
-    myKOB = kob.KOB(port=interface)
-    myKOB.energizeSounder(False)
-=======
     myKOB = kob.KOB(portToUse=interface, useGpio=config.gpio)
     myKOB.setSounder(False)
->>>>>>> 9507745f
     while True:
         print(myKOB.key())
 except KeyboardInterrupt:
