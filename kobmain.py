--- conflicted
+++ resolved
@@ -63,7 +63,6 @@
     """
     global local_loop_active
     local_loop_active = state
-<<<<<<< HEAD
     log.debug("local_loop_active:{}".format(state))
     if local_loop_active:
         if kc.config.interface_type == config.interface_type.loop:
@@ -86,20 +85,6 @@
     if kc.Local:
         KOB.sounder(code)
     if connected and kc.Remote:
-=======
-    ka.kw.varCircuitCloser.set(1 if not local_loop_active else 0)  # ZZZ is this GUI-safe? probably not
-
-def from_key(code):
-    """handle inputs received from the external key"""
-    global internet_active
-    if not internet_active:
-        if config.interface_type == config.interface_type.loop:
-            KOB.setSounder(True)
-        update_sender(config.station)
-        Reader.decode(code)
-        Recorder.record(code, kob.CodeSource.local) # ZZZ ToDo: option to start/stop recording
-    if connected and config.remote:
->>>>>>> 9507745f
         Internet.write(code)
 
 def from_key(code):
@@ -129,7 +114,6 @@
         __emit_code(code)
 
 def from_keyboard(code):
-<<<<<<< HEAD
     """
     Handle inputs received from the keyboard sender.
     Only send if the circuit is open.
@@ -139,23 +123,6 @@
     global internet_active, local_loop_active
     if not internet_active and local_loop_active:
         __emit_code(code)
-=======
-    """handle inputs received from the keyboard sender"""
-    # ZZZ combine common code with `from_key()`
-    global internet_active
-    if not internet_active:
-        if config.local:
-            KOB.sounder(code)
-        update_sender(config.station)
-        Reader.decode(code)
-        Recorder.record(code, kob.CodeSource.local)
-    if connected and config.remote:
-        Internet.write(code)
-    if len(code) > 0 and code[-1] == +1:
-        set_local_loop_active(False)
-    else:
-        set_local_loop_active(True)
->>>>>>> 9507745f
 
 def from_internet(code):
     """handle inputs received from the internet"""
