--- conflicted
+++ resolved
@@ -23,9 +23,7 @@
 OUT OF OR IN CONNECTION WITH THE SOFTWARE OR THE USE OR OTHER DEALINGS IN THE
 SOFTWARE.
 """
-"""
-
-Time.py
+"""Time.py
 
 Sends time signals to a KOB wire and/or to a sounder or speakers. The time
 signals can be sent hourly, daily at 12:00 noon EST, or continuously (every
@@ -58,47 +56,6 @@
 
 """
 
-<<<<<<< HEAD
-import sys
-import time
-import threading
-from pykob import config,log, kob, internet
-
-VERSION = '1.4'
-PORT    = config.serial_port # serial port for KOB interface
-SOUND   = config.sound # whether to enable computer sound for sounder
-TIMEOUT = 30.0  # time to send after last indication of live listener (sec)
-TICK    = (-1, +1, -200, +1, -200, +2) + 3 * (-200, +2)
-NOTICK  = 5 * (-200, +2)
-MARK    = (-1, +1) + 9 * (-200, +1) + (-200, +2)
-
-log.log('Starting Time {0}'.format(VERSION))
-
-nargs = len(sys.argv)
-mode = sys.argv[1][0] if nargs > 1 else 'c'
-if nargs > 2:
-    wire = int(sys.argv[2])
-    idText = sys.argv[3]
-else:
-    wire = None
-
-myKOB = kob.KOB(PORT, SOUND)
-
-if wire:
-    myInternet = internet.Internet(idText)
-    myInternet.connect(wire)
-    time.sleep(1)
-
-    def checkForListener():
-        while True:
-            myInternet.read()  # activate the reader to get tLastListener updates
-            
-    listenerThread = threading.Thread(target=checkForListener)
-    listenerThread.daemon = True
-    listenerThread.start()
-
-=======
->>>>>>> f65bea50
 def send(code):
     if wire and time.time() < myInternet.tLastListener + TIMEOUT:
         myInternet.write(code)
@@ -111,8 +68,8 @@
     from pykob import config,log, kob, internet
 
     VERSION = '1.4'
-    PORT    = config.Port # serial port for KOB interface
-    SOUND   = config.Sound # whether to enable computer sound for sounder
+    PORT    = config.serial_port # serial port for KOB interface
+    SOUND   = config.sound # whether to enable computer sound for sounder
     TIMEOUT = 30.0  # time to send after last indication of live listener (sec)
     TICK    = (-1, +1, -200, +1, -200, +2) + 3 * (-200, +2)
     NOTICK  = 5 * (-200, +2)
