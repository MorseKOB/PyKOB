--- conflicted
+++ resolved
@@ -28,10 +28,6 @@
 Defines actions for MKOB
 """
 
-<<<<<<< HEAD
-import tkinter as tk
-=======
->>>>>>> 61983d44
 import tkinter.messagebox as mb
 from pykob import config, kob, internet, morse
 import kobconfig as kc
@@ -59,13 +55,8 @@
     kw.txtReader.insert('end', char)
     kw.txtReader.yview_moveto(1)
 
-<<<<<<< HEAD
-myKOB = kob.KOB(port=kc.Port, audio=kc.Audio, callback=None)
-myInternet = internet.Internet(callback=internetCallback)
-=======
 myKOB = kob.KOB(port=config.serial_port, audio=config.sound, callback=None)
 myInternet = internet.Internet(config.station, callback=internetCallback)
->>>>>>> 61983d44
 
 # File menu
 
@@ -120,11 +111,7 @@
     color = 'red' if connected else 'white'
     kw.cvsConnect.create_rectangle(0, 0, 20, 20, fill=color)
     if connected:
-<<<<<<< HEAD
-        myInternet.connect(int(kw.spnWireNo.get()), kw.entOfficeID.get())
-=======
         myInternet.connect(kc.WireNo)
->>>>>>> 61983d44
     else:
         myInternet.disconnect()
 
