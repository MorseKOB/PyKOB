#!/usr/bin/env python3
"""
MIT License

Copyright (c) 2020-2024 PyKOB - MorseKOB in Python

Permission is hereby granted, free of charge, to any person obtaining a copy
of this software and associated documentation files (the "Software"), to deal
in the Software without restriction, including without limitation the rights
to use, copy, modify, merge, publish, distribute, sublicense, and/or sell
copies of the Software, and to permit persons to whom the Software is
furnished to do so, subject to the following conditions:

The above copyright notice and this permission notice shall be included in all
copies or substantial portions of the Software.

THE SOFTWARE IS PROVIDED "AS IS", WITHOUT WARRANTY OF ANY KIND, EXPRESS OR
IMPLIED, INCLUDING BUT NOT LIMITED TO THE WARRANTIES OF MERCHANTABILITY,
FITNESS FOR A PARTICULAR PURPOSE AND NONINFRINGEMENT. IN NO EVENT SHALL THE
AUTHORS OR COPYRIGHT HOLDERS BE LIABLE FOR ANY CLAIM, DAMAGES OR OTHER
LIABILITY, WHETHER IN AN ACTION OF CONTRACT, TORT OR OTHERWISE, ARISING FROM,
OUT OF OR IN CONNECTION WITH THE SOFTWARE OR THE USE OR OTHER DEALINGS IN THE
SOFTWARE.
"""

"""
MRT.py

Morse Receive & Transmit (Marty).
Connects to a wire and receives code from it, which is sounded and displayed
on the console. Follows the local key and opens the circuit if the key
closer is opened, then sends the local code to the wire.

This reads the current configuration and supports the common option flags.
To maintain backward compatibility it also allows a positional command
line parameter:
    1. KOB wire no.

Example:
    python MRT.py 11
"""

from pykob import VERSION, config, log, kob, internet, morse

import argparse
import os
import platform
import queue
import sys
from threading import Event, Thread
from time import sleep

__version__ = '1.1.0'

LATCH_CODE = (-0x7fff, +1)  # code sequence to force latching (close)
UNLATCH_CODE = (-0x7fff, +2)  # code sequence to unlatch (open)

Control_C_Pressed = False
KB_Queue = None
ThreadsStop = Event()

KOB = None
Sender = None
Reader = None
Recorder = None
Internet = None

<<<<<<< HEAD
local_circuit_active = False  # True if sending on key or keyboard
=======
connected = False
>>>>>>> e1cab81e
internet_station_active = False  # True if a remote station is sending
last_received_para = False # The last character received was a Paragraph ('=')
local_loop_active = False  # True if sending on key or keyboard
our_office_id = ""
sender_current = ""

exit_status = 1

class _Getch:
    """
    Gets a single character from standard input.  Does not echo to the screen.

    This uses native calls on Windows and *nix (Linux and MacOS), and relies on
    the Subclasses for each platform.
    """
    def __init__(self):
        self.impl = None
        operating_system = platform.system()
        if operating_system == "Windows":
            try:
                self.impl = _GetchWindows()
            except Exception as ex:
                log.error("Unable to get direct keyboard access (Win:{})".format(ex))
        elif operating_system == "Darwin": # MacOSX
            try:
                self.impl = _GetchUnix()
            except Exception as ex:
                log.error("unable to get direct keyboard access (Mac:{})".format(ex))
        elif operating_system == "Linux":
            try:
                self.impl = _GetchUnix()
            except Exception as ex:
                log.error("unable to get direct keyboard access (Linux:{})".format(ex))

    def __call__(self): return self.impl()

class _GetchUnix:
    """
    Get a single character from the standard input on *nix

    Used by `_Getch`
    """
    def __init__(self):
        import tty, sys

    def __call__(self):
        import sys, tty, termios
        fd = sys.stdin.fileno()
        old_settings = termios.tcgetattr(fd)
        try:
            tty.setraw(sys.stdin.fileno())
            ch = sys.stdin.read(1)
        finally:
            termios.tcsetattr(fd, termios.TCSADRAIN, old_settings)
        return ch

class _GetchWindows:
    """
    Get a single character from the standard input on Windows

    Used by `_Getch`
    """
    def __init__(self):
        import msvcrt

    def __call__(self):
        import msvcrt
        return msvcrt.getch().decode("utf-8")


def handle_sender_update(sender):
    """
    Handle a <<Current_Sender>> message by:
    1. Displaying the sender if new
    """
    global sender_current
    if not sender_current == sender:
        sender_current = sender
        print()
        print(f'<<{sender_current}>>')

def set_local_loop_active(state):
    """
    Set local_circuit_active state

    True: Key or Keyboard active (Ciruit Closer OPEN)
    False: Circuit Closer (physical and virtual) CLOSED
    """
    global local_circuit_active
    local_circuit_active = state
    # log.debug("local_circuit_active:{}".format(state))

def virtualCloserClosed(state):
    """
    Handle change of Circuit Closer state.

    A state of:
     True: 'latch'
     False: 'unlatch'
    """
    global local_circuit_active, internet_station_active
    code = LATCH_CODE if state == 1 else UNLATCH_CODE
    if not internet_station_active:
        if config.local:
            handle_sender_update(config.station)
            Reader.decode(code)
        if Recorder:
            Recorder.record(code, kob.CodeSource.local)
    if connected and config.remote:
        Internet.write(code)
    if len(code) > 0:
        if code[-1] == 1:
            # Unlatch
            set_local_loop_active(False)
            Reader.flush()
        elif code[-1] == 2:
            # Latch
            set_local_loop_active(True)

def emit_local_code(code, code_source):
    """
    Emit local code. That involves:
    1. Record code if recording is enabled
    2. Send code to the wire if connected

    This is used indirectly from the key or the keyboard threads to emit code once they
    determine it should be emitted.
    """
    global connected
    handle_sender_update(config.station)
    #Reader.decode(code)
    if Recorder:
        Recorder.record(code, code_source) # ZZZ ToDo: option to enable/disable recording
    if connected and config.remote:
        Internet.write(code)
    if code_source == kob.CodeSource.keyboard and config.local:
        KOB.soundCode(code, code_source)

def from_key(code):
    """
    Handle inputs received from the external key.
    Only send if the circuit is open.

    Called from the 'KOB-KeyRead' thread.
    """
    global internet_station_active, local_circuit_active
    if len(code) > 0:
        if code[-1] == 1: # special code for closer/circuit closed
            virtualCloserClosed(True)
            return
        elif code[-1] == 2: # special code for closer/circuit open
            virtualCloserClosed(False)
            return
    if not internet_station_active and local_circuit_active:
        emit_local_code(code, kob.CodeSource.key)

def from_keyboard(code):
    """
    Handle inputs received from the keyboard sender.
    Only send if the circuit is open.

    Called from the 'Keyboard-Send' thread.
    """
<<<<<<< HEAD
    global internet_station_active, local_circuit_active
    if not internet_station_active and local_circuit_active:
=======
    global internet_station_active, local_loop_active
    if len(code) > 0:
        if code[-1] == 1: # special code for closer/circuit closed
            circuit_closer_closed(True)
            return
        elif code[-1] == 2: # special code for closer/circuit open
            circuit_closer_closed(False)
            print('[+ to close key]')
            sys.stdout.flush()
            return
    if not internet_station_active and local_loop_active:
>>>>>>> e1cab81e
        emit_local_code(code, kob.CodeSource.keyboard)

def from_internet(code):
    """handle inputs received from the internet"""
<<<<<<< HEAD
    global local_circuit_active, internet_station_active
=======
    global local_loop_active, internet_station_active, sender_current, our_office_id
>>>>>>> e1cab81e
    if connected:
        if not sender_current == our_office_id:
            Reader.decode(code)
            KOB.soundCode(code, kob.CodeSource.wire)
        if Recorder:
            Recorder.record(code, kob.CodeSource.wire)
        if len(code) > 0 and code[-1] == +1:
            internet_station_active = False
        else:
            internet_station_active = True


def reader_callback(char, spacing):
    global last_received_para
    if not char == '=':
        if last_received_para:
            print()
        last_received_para = False
    else:
        last_received_para = True
    halfSpaces = min(max(int(2 * spacing + 0.5), 0), 10)
    fullSpace = False
    if halfSpaces > 0:
        halfSpaces -=1
    if halfSpaces >= 2:
        fullSpace = True
        halfSpaces = (halfSpaces - 1) // 2
    for i in range(halfSpaces):
        print(' ', end='')
    if fullSpace:
        print(' ', end='')
    print(char, end='', flush=True)
    if char == '_':
        print()

def thread_kbreader_run():
    global Control_C_Pressed, KB_Queue, local_loop_active, ThreadsStop
    kbrd_char = _Getch()
    while not ThreadsStop.is_set():
        try:
            ch = kbrd_char()
            if ch == '\x03': # They pressed ^C
                ThreadsStop.set()
                Control_C_Pressed = True
                return # We are done
            if ch == '\x00': # CTRL-SP on some terminals will send NULL, use it for help...
                print("\n['~' to open the key]\n['+' to close the key]\n[^C to exit]")
                sys.stdout.flush()
                continue
            if not local_loop_active and not ch == '~':
                # The local loop needs to be active
                print('\x07[~ to open key]') # Ring the bell to let them know we are full
                sys.stdout.flush()
                continue
            if ch >= ' ' or ch == '\x0A' or ch == '\x0D':
                # See if there is room in the keyboard queue
                if KB_Queue.not_full:
                    # Since this is from the keyboard, print it so it can be seen.
                    nl = '\r\n' if ch == '=' or ch == '\x0A' or ch == '\x0D' else ''
                    print(ch, end=nl)
                    sys.stdout.flush()
                    # Put it in our queue
                    KB_Queue.put(ch)
                else:
                    print('\x07', end='') # Ring the bell to let them know we are full
                    sys.stdout.flush()
            sleep(0.01)
        except Exception as ex:
            print("<<< Keyboard reader encountered an error and will stop reading. Exception: {}").format(ex)

def thread_kbsender_run():
    global KB_Queue
    while not ThreadsStop.is_set():
        try:
            ch = KB_Queue.get()
            code = Sender.encode(ch)
            from_keyboard(code)
        except Exception as ex:
            print("<<< Keyboard sender encountered an error and will stop running. Exception: {}").format(ex)

try:
    # Main code
    arg_parser = argparse.ArgumentParser(description="Morse Receive & Transmit (Marty). Receive from wire and send from key.\nThe current configuration is used except as overridden by optional arguments.", \
        parents=\
        [\
        config.station_override, \
        config.text_speed_override])
    arg_parser.add_argument('wire', nargs='?', default=config.wire, type=int,\
        help='Wire to connect to. If specified, this is used rather than the configured wire.')
    args = arg_parser.parse_args()

    our_office_id = args.station # the Station/Office ID string to attach with
    text_speed = args.text_speed  # text speed (words per minute)
    if (text_speed < 1) or (text_speed > 50):
        print("text speed specified must be between 1 and 50 [-t|--textspeed]")
        sys.exit(1)
    wire = args.wire # wire to connect to

    print('Python ' + sys.version + ' on ' + sys.platform)
    print('PyKOB ' + VERSION)
    try:
        import serial
        print('PySerial ' + serial.VERSION)
    except:
        print('PySerial is not installed or the version information is not available (check installation)')

    print('Connecting to wire: ' + str(wire))
    print('Connecting as Station/Office: ' + our_office_id)
    # Let the user know if 'invert key input' is enabled (typically only used for MODEM input)
    if config.invert_key_input:
        print("IMPORTANT! Key input signal invert is enabled (typically only used with a MODEM). " + \
            "To enable/disable this setting use `Configure --iki`.")
    print('[Use CTRL+SPACE for keyboard help.]')
    sys.stdout.flush()

    KOB = kob.KOB(
            portToUse=config.serial_port, useGpio=config.gpio, interfaceType=config.interface_type,
            useAudio=config.sound, keyCallback=from_key)
    Internet = internet.Internet(our_office_id, code_callback=from_internet)
    Internet.monitor_sender(handle_sender_update) # Set callback for monitoring current sender
    Reader = morse.Reader(wpm=text_speed, cwpm=int(config.min_char_speed), codeType=config.code_type, callback=reader_callback)
    Sender = morse.Sender(wpm=text_speed, cwpm=int(config.min_char_speed), codeType=config.code_type)

    # Thread to read characters from the keyboard to allow sending without (instead of) a physical key.
    KB_Queue = queue.Queue(128)
    kbrthread = Thread(name="Keyboard-read-thread", daemon=True, target=thread_kbreader_run)
    kbsthread = Thread(name="Keyboard-send-thread", daemon=True, target=thread_kbsender_run)
    kbrthread.start()
    kbsthread.start()

    Internet.connect(wire)
    connected = True
    sleep(0.5)
    while not ThreadsStop.is_set():
        sleep(0.1)  # Loop while background threads take care of 'stuff'
        if Control_C_Pressed:
            raise KeyboardInterrupt
    exit_status = 0
except KeyboardInterrupt:
    exit_status = 0 # Since the main program is an infinite loop, ^C is a normal way to exit.
finally:
    print()
    print()
    if Internet:
        if connected:
            Internet.disconnect()
            sleep(0.8)
        Internet.exit()
    if Reader:
        Reader.exit()
    if KOB:
        KOB.exit()
    sleep(0.5)
    sys.exit(exit_status)<|MERGE_RESOLUTION|>--- conflicted
+++ resolved
@@ -65,11 +65,7 @@
 Recorder = None
 Internet = None
 
-<<<<<<< HEAD
-local_circuit_active = False  # True if sending on key or keyboard
-=======
 connected = False
->>>>>>> e1cab81e
 internet_station_active = False  # True if a remote station is sending
 last_received_para = False # The last character received was a Paragraph ('=')
 local_loop_active = False  # True if sending on key or keyboard
@@ -233,10 +229,6 @@
 
     Called from the 'Keyboard-Send' thread.
     """
-<<<<<<< HEAD
-    global internet_station_active, local_circuit_active
-    if not internet_station_active and local_circuit_active:
-=======
     global internet_station_active, local_loop_active
     if len(code) > 0:
         if code[-1] == 1: # special code for closer/circuit closed
@@ -248,16 +240,11 @@
             sys.stdout.flush()
             return
     if not internet_station_active and local_loop_active:
->>>>>>> e1cab81e
         emit_local_code(code, kob.CodeSource.keyboard)
 
 def from_internet(code):
     """handle inputs received from the internet"""
-<<<<<<< HEAD
-    global local_circuit_active, internet_station_active
-=======
     global local_loop_active, internet_station_active, sender_current, our_office_id
->>>>>>> e1cab81e
     if connected:
         if not sender_current == our_office_id:
             Reader.decode(code)
